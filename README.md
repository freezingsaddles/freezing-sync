# Freezing Saddles Sync

This component is part of the [Freezing Saddles](http://freezingsaddles.com) project.  Its purpose is to:

1. Receive workflow messages published from [freezing-nq](https://github.com/freezingsaddles/freezing-nq) and perform Strava API calls to retrieve activities/streams/etc.
2. Perform periodic (cron-like) double checks to make sure that we haven't missed any activity updates/deletes.
3. Perform periodic updates for non-Strava data (e.g. weather data).

## Development Setup

This project supports local development both with Docker and by running directly on the host.

To get started, you should clone the project and install the dependencies:

```bash
shell$ git clone https://github.com/freezingsaddles/freezing-sync
shell$ cd freezing-web
shell$ python3 -m venv env
shell$ source env/bin/activate
(env) shell$ pip install -e '.[dev]'
``````

### Deploying With Docker

See [freezing-compose](https://github.com/freezingsaddles/freezing-compose) for guide to deploying this in production along
with the related containers.

This component is designed to run as a container and should be configured with environment variables for:

- `BEANSTALKD_HOST`: The hostname (probably a container link) to a beanstalkd server.
- `BEANSTALKD_PORT`: The port for beanstalkd server (default 11300)
- `SQLALCHEMY_URL`: The URL to the database.
- `STRAVA_CLIENT_ID`: The ID of the Strava application.
- `STRAVA_CLIENT_SECRET`: Secret key for the app (available from App settings page in Strava)
- `VISUAL_CROSSING_API_KEY`: The key to your visualcrossing.com development account.
- `VISUAL_CROSSING_CACHE_DIR`: The directory for visualcrossing.com cache files
- `TEAMS`: A comma-separated list of team (Strava club) IDs for the competition. = env('TEAMS', cast=list, subcast=int, default=[])
- `OBSERVER_TEAMS`: Comma-separated list of any teams that are just observing, not playing (they can get their overall stats included, but won't be part of leaderboards)
- `START_DATE`: The beginning of the competition.
- `END_DATE`: The end of the competition.
- `UPLOAD_GRACE_PERIOD`: How long (days) can people upload rides after competition>
- `EXCLUDE_KEYWORDS`: Any keywords to match on to exclude rides (default: "#NoBAFS"). Note: these are not case-sensitive.

### Running Locally

If you are running this component locally for development/debugging, you may set these values in a configuration file, and specify the path to this file with the `APP_SETTINGS` environment variable.  For example:

```bash
APP_SETTINGS=local.cfg freezing-sync
```

You can run individual sync commands too:

```bash
APP_SETTINGS=local.cfg python -m freezing.sync.cli.sync_weather --debug --limit 1
```

There are a few additional settings you may need (i.e. not to be default) when not running in Docker:
- `STRAVA_ACTIVITY_CACHE_DIR`: Where to put cached activities (absolute path is a good idea).
- `VISUAL_CROSSING_CACHE_DIR`: Similarly, where should weather files be stored?

<<<<<<< HEAD
## Running Unit Tests

To run the unit tests, you can use `pytest`. Make sure you have all the dependencies installed, including the ones in `requirements-test.txt`. You can run the tests with the following command:

```bash
pytest
```

# Legal

This software is a an [Apache 2.0 Licensed](LICENSE), community-driven effort, and as such the contributions are owned by the individual contributors:

Copyright 2018 Hans Lillelid <br>
Copyright 2020 Richard Bullington-McGuire <br>
Copyright 2020 Merlin Hughes <br>
=======
### Coding standards

The `freezing-sync` code is intended to be [PEP-8](https://www.python.org/dev/peps/pep-0008/) compliant. Code formatting is done with [black](https://black.readthedocs.io/en/stable/), [isort](https://pycqa.github.io/isort/) and [djlint](https://www.djlint.com/) and can be linted with [flake8](http://flake8.pycqa.org/en/latest/). See the [pyproject.toml](pyproject.toml) file and install the dev dependencies to get these tools.

This project also has _optional_ support for [pre-commit](https://pre-commit.org) to run these checks automatically before you commit. To install pre-commit, install the `dev` dependencies and then run `pre-commit install` in the root of the repository.

## Legal

This software is a an [Apache 2.0 Licensed](LICENSE), community-driven effort, and as such the contributions are owned by the individual contributors:

- Copyright 2018 Hans Lillelid
- Copyright 2020 Richard Bullington-McGuire
- Copyright 2020 Merlin Hughes
>>>>>>> a0382e76
<|MERGE_RESOLUTION|>--- conflicted
+++ resolved
@@ -59,8 +59,7 @@
 - `STRAVA_ACTIVITY_CACHE_DIR`: Where to put cached activities (absolute path is a good idea).
 - `VISUAL_CROSSING_CACHE_DIR`: Similarly, where should weather files be stored?
 
-<<<<<<< HEAD
-## Running Unit Tests
+### Running Unit Tests
 
 To run the unit tests, you can use `pytest`. Make sure you have all the dependencies installed, including the ones in `requirements-test.txt`. You can run the tests with the following command:
 
@@ -68,14 +67,6 @@
 pytest
 ```
 
-# Legal
-
-This software is a an [Apache 2.0 Licensed](LICENSE), community-driven effort, and as such the contributions are owned by the individual contributors:
-
-Copyright 2018 Hans Lillelid <br>
-Copyright 2020 Richard Bullington-McGuire <br>
-Copyright 2020 Merlin Hughes <br>
-=======
 ### Coding standards
 
 The `freezing-sync` code is intended to be [PEP-8](https://www.python.org/dev/peps/pep-0008/) compliant. Code formatting is done with [black](https://black.readthedocs.io/en/stable/), [isort](https://pycqa.github.io/isort/) and [djlint](https://www.djlint.com/) and can be linted with [flake8](http://flake8.pycqa.org/en/latest/). See the [pyproject.toml](pyproject.toml) file and install the dev dependencies to get these tools.
@@ -88,5 +79,4 @@
 
 - Copyright 2018 Hans Lillelid
 - Copyright 2020 Richard Bullington-McGuire
-- Copyright 2020 Merlin Hughes
->>>>>>> a0382e76
+- Copyright 2020 Merlin Hughes