import logging
from typing import Dict

from freezing.model import meta
<<<<<<< HEAD
from freezing.model.orm import Ride, RideTrack
=======
from freezing.model.orm import Athlete, Ride, RideGeo, RideTrack
>>>>>>> a083ad92
from geoalchemy2.elements import WKTElement
from sqlalchemy import and_
from sqlalchemy.orm import joinedload
from stravalib.exc import ObjectNotFound
from stravalib.model import StreamSet

from freezing.sync.config import config
from freezing.sync.exc import ActivityNotFound
from freezing.sync.utils import wktutils
from freezing.sync.utils.cache import CachingStreamFetcher

from . import BaseSync, StravaClientForAthlete


class StreamSync(BaseSync):
    name = "sync-activity-streams"
    description = "Sync activity streams (GPS, etc.) JSON."

    def sync_streams(
        self,
        athlete_id: int = None,
        rewrite: bool = False,
        max_records: int = None,
        use_cache: bool = True,
        only_cache: bool = False,
    ):
        session = meta.scoped_session()

        q = session.query(Ride).options(joinedload(Ride.athlete))

        # We do not fetch streams for private rides.  Or manual rides (since there would be none).
        q = q.filter(and_(Ride.private is False, Ride.manual is False))

        if not rewrite:
            q = q.filter(
                Ride.track_fetched is False,
            )

        if athlete_id:
            self.logger.info("Filtering activity details for {}".format(athlete_id))
            q = q.filter(Ride.athlete_id == athlete_id)

        if max_records:
            self.logger.info("Limiting to {} records".format(max_records))
            q = q.limit(max_records)

        use_cache = use_cache or only_cache

        self.logger.info("Fetching gps tracks for {} activities".format(q.count()))

        for ride in q:
            try:
                client = StravaClientForAthlete(ride.athlete)
                sf = CachingStreamFetcher(
                    cache_basedir=config.STRAVA_ACTIVITY_CACHE_DIR, client=client
                )

                # Bypass the cache if we appear to be trying to refetch the ride because of change.
                # This is a different bypass cache behaviour to efforts, but the code is opaque and
                # effects uncertain. This field is set to false when a ride is resynced because its
                # distance has changed. So good to avoid cache in that case. However it's also set
                # to false in other cases maybe probably.
                bypass_cache = not ride.track_fetched

                streams = sf.fetch(
                    athlete_id=ride.athlete_id,
                    object_id=ride.id,
                    use_cache=use_cache and not bypass_cache,
                    only_cache=only_cache,
                )
                if streams:
                    self.write_ride_streams(streams, ride)
                    session.commit()
                else:
                    self.logger.debug("No streams for {!r} (skipping)".format(ride))
            except Exception:
                self.logger.exception(
                    "Error fetching/writing activity streams for "
                    "{}, athlete {}".format(ride, ride.athlete),
                    exc_info=True,
                )
                session.rollback()

    def fetch_and_store_activity_streams(
        self, *, athlete_id: int, activity_id: int, use_cache: bool = False
    ):
        with meta.transaction_context() as session:
            self.logger.info(
                "Fetching activity streams for athlete_id={}, activity_id={}".format(
                    athlete_id, activity_id
                )
            )

            ride = session.get(Ride, activity_id, options=[joinedload(Ride.athlete)])
            if not ride:
                raise RuntimeError("Cannot load streams before fetching activity.")

            try:
                client = StravaClientForAthlete(ride.athlete)
                sf = CachingStreamFetcher(
                    cache_basedir=config.STRAVA_ACTIVITY_CACHE_DIR, client=client
                )
                streams = sf.fetch(
                    athlete_id=athlete_id,
                    object_id=activity_id,
                    use_cache=use_cache,
                    only_cache=False,
                )
                if streams:
                    self.write_ride_streams(streams, ride)
                    session.commit()
                else:
                    self.logger.debug("No streams for {!r} (skipping)".format(ride))
            except ObjectNotFound:
                raise ActivityNotFound(
                    "Streams not found for {}, athlete {}".format(ride, ride.athlete)
                )
            except Exception:
                self.logger.exception(
                    "Error fetching/writing activity streams for "
                    "{}, athlete {}".format(ride, ride.athlete),
                    exc_info=True,
                )
                raise

    def write_ride_streams(self, streams: StreamSet, ride: Ride):
        """
        Store GPS track for activity as geometry (linestring) and json types in db.

        :param streams: The Strava streams.
        :param ride: The db model object for ride.
        """
        session = meta.scoped_session()
        try:
            streams_dict: Dict[str, StreamSet] = {s.type: s for s in streams}

            lonlat_points = [(lon, lat) for (lat, lon) in streams_dict["latlng"].data]

            # mysql does not admit the possibility of one point in a line
            if len(lonlat_points) < 2:
                raise ValueError("Insufficient data points in latlng streams.")

        except (KeyError, ValueError) as x:
            self.logger.info(
                "No GPS track for activity {} (skipping): {}".format(ride, x),
                exc_info=self.logger.isEnabledFor(logging.DEBUG),
            )
            ride.track_fetched = None
        else:
            # Start by removing any existing segments for the ride.
            session.execute(
                RideTrack.__table__.delete().where(RideTrack.ride_id == ride.id)
            )

            gps_track = WKTElement(wktutils.linestring_wkt(lonlat_points))

            ride_track = RideTrack()
            ride_track.gps_track = gps_track
            ride_track.ride_id = ride.id
            ride_track.elevation_stream = streams_dict["altitude"].data
            ride_track.time_stream = streams_dict["time"].data
            session.add(ride_track)

            # Some rides don't have start and end geo, but do have ride tracks from which we can infer the
            # start and end from which we can retrieve the weather.
            if not session.get(RideGeo, ride.id):
                ride_geo = RideGeo()
                ride_geo.ride_id = ride.id
                ride_geo.start_geo = WKTElement(
                    wktutils.point_wkt(lonlat_points[0][0], lonlat_points[0][1])
                )
                ride_geo.end_geo = WKTElement(
                    wktutils.point_wkt(lonlat_points[-1][0], lonlat_points[-1][1])
                )
                session.merge(ride_geo)

            ride.track_fetched = True<|MERGE_RESOLUTION|>--- conflicted
+++ resolved
@@ -2,11 +2,7 @@
 from typing import Dict
 
 from freezing.model import meta
-<<<<<<< HEAD
-from freezing.model.orm import Ride, RideTrack
-=======
 from freezing.model.orm import Athlete, Ride, RideGeo, RideTrack
->>>>>>> a083ad92
 from geoalchemy2.elements import WKTElement
 from sqlalchemy import and_
 from sqlalchemy.orm import joinedload
