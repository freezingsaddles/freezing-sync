--- conflicted
+++ resolved
@@ -3,11 +3,7 @@
 
 from setuptools import setup
 
-<<<<<<< HEAD
-version = "1.4.5"
-=======
 version = "1.4.7"
->>>>>>> df3c4f96
 
 long_description = """
 freezing-sync is the component responsible for fetching activities, weather data, etc.
