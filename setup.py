# -*- coding: utf-8 -*-
import os.path

from setuptools import setup

<<<<<<< HEAD
version = "1.2.0"
=======
version = '1.1.6'
>>>>>>> 0c87fae2

long_description = """
freezing-sync is the component responsible for fetching activities, weather data, etc.
"""

<<<<<<< HEAD
install_req = [
    "APScheduler",
    "GeoAlchemy",
    "PyMySQL",
    "colorlog",
    "datadog",
    "envparse",
    "freezing-model",
    "greenstalk",
    "polyline",
    "pytz",
    "requests",
    "stravalib",
=======
install_requires=[
    "envparse",
    "greenstalk",
    "stravalib",
    "PyMySQL",
    "polyline",
    "colorlog",
    "GeoAlchemy",
    "freezing-model",
    "APScheduler",
    "datadog",
    "requests",
    "pytz"
>>>>>>> 0c87fae2
]

setup(
    name="freezing-sync",
    version=version,
    author="Richard Bullington-McGuire",
    author_email="rbulling@obscure.org",
    url="http://github.com/freezingsaddles/freezing-sync",
    license="Apache",
    description="Freezing Saddles activity and metadata sync.",
    long_description=long_description,
    packages=[
        "freezing.sync",
        "freezing.sync.cli",
        "freezing.sync.data",
        "freezing.sync.utils",
        "freezing.sync.wx",
        "freezing.sync.wx.darksky",
        "freezing.sync.wx.wunder",
        "freezing.sync.wx.ncdc",
    ],
    # include_package_data=True,
    # package_data={'stravalib': ['tests/resources/*']},
<<<<<<< HEAD
    install_requires=install_req,
=======
    install_requires=install_requires,
>>>>>>> 0c87fae2
    classifiers=[
        "Development Status :: 5 - Production/Stable",
        "License :: OSI Approved :: Apache Software License",
        "Operating System :: OS Independent",
        "Programming Language :: Python :: 3",
    ],
    entry_points="""
    [console_scripts]
    freezing-sync = freezing.sync.run:main
    freezing-sync-activities = freezing.sync.cli.sync_activities:main
    freezing-sync-detail = freezing.sync.cli.sync_details:main
    freezing-sync-streams = freezing.sync.cli.sync_streams:main
    freezing-sync-photos = freezing.sync.cli.sync_photos:main
    freezing-sync-weather = freezing.sync.cli.sync_weather:main
    freezing-sync-athletes = freezing.sync.cli.sync_athletes:main
    """,
    zip_safe=True,
)<|MERGE_RESOLUTION|>--- conflicted
+++ resolved
@@ -3,18 +3,13 @@
 
 from setuptools import setup
 
-<<<<<<< HEAD
 version = "1.2.0"
-=======
-version = '1.1.6'
->>>>>>> 0c87fae2
 
 long_description = """
 freezing-sync is the component responsible for fetching activities, weather data, etc.
 """
 
-<<<<<<< HEAD
-install_req = [
+install_requires = [
     "APScheduler",
     "GeoAlchemy",
     "PyMySQL",
@@ -27,21 +22,6 @@
     "pytz",
     "requests",
     "stravalib",
-=======
-install_requires=[
-    "envparse",
-    "greenstalk",
-    "stravalib",
-    "PyMySQL",
-    "polyline",
-    "colorlog",
-    "GeoAlchemy",
-    "freezing-model",
-    "APScheduler",
-    "datadog",
-    "requests",
-    "pytz"
->>>>>>> 0c87fae2
 ]
 
 setup(
@@ -65,11 +45,7 @@
     ],
     # include_package_data=True,
     # package_data={'stravalib': ['tests/resources/*']},
-<<<<<<< HEAD
-    install_requires=install_req,
-=======
     install_requires=install_requires,
->>>>>>> 0c87fae2
     classifiers=[
         "Development Status :: 5 - Production/Stable",
         "License :: OSI Approved :: Apache Software License",
